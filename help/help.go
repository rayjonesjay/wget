package help

const (
	// UsageMessage is used to Display usage message to user on how to use our program
	// it will be triggered with the --help flag
	UsageMessage = `wget: missing URL
Usage: $ ./wget [OPTION] [URL]

Try './wget --help' for more options.`

<<<<<<< HEAD
	Manual = `wget 1.1.0, a non-interactive retriever.
=======
	Manual = `wget 1.1.0  a non-interactive retriever.


>>>>>>> dd784138
Usage: ./wget [OPTION] [URL]

or 

go run  .  [OPTION] [URL]

Supported options as of version 1.1.0:

FLAG:				 USAGE:						EXPLANATION:

--help				 ******						print this manual
-B 	  		        -B URL					        allow download in the background after startup
-v 			        ******					        display the current version of wget and exit
-O   				-O=FILE	 URL					log messages to FILE
--mirror  			--mirror URL					mirror a website
-P			        -P=PATH  URL				        specify path to save downloaded resource
--rate-limit=NS									set speed limit, N is a number, S is either (k or M)
-i  				-i=FILE						allow download of resource by reading links stored in a file


bug reports, questions, issues to

https://github.com/rayjonesjay
https://github.com/Wambita/
https://learn.zone01kisumu.ke/git/najwang
https://learn.zone01kisumu.ke/git/wyonyango
`

	Version = "1.1.0"
)<|MERGE_RESOLUTION|>--- conflicted
+++ resolved
@@ -1,6 +1,8 @@
 package help
 
-const (
+import "strings"
+
+var (
 	// UsageMessage is used to Display usage message to user on how to use our program
 	// it will be triggered with the --help flag
 	UsageMessage = `wget: missing URL
@@ -8,40 +10,32 @@
 
 Try './wget --help' for more options.`
 
-<<<<<<< HEAD
-	Manual = `wget 1.1.0, a non-interactive retriever.
-=======
-	Manual = `wget 1.1.0  a non-interactive retriever.
+	Version = "1.1.0"
+)
 
+func PrintManPage() string {
+	man := `
+    ┌─────────────────────┬──────────────────────────────────────────────┬─────────────────────────────────────────────────────────────┐
+    │ FLAG                │ USAGE                                        │ EXPLANATION                                                 │
+    ├─────────────────────┼──────────────────────────────────────────────┼─────────────────────────────────────────────────────────────┤
+    │ --help              │ --help                                       │ print this manual                                           │
+    │ -B                  │ -B URL                                       │ allow download in the background after startup              │
+    │ -v                  │ -v | --version                               │ display the current version of wget and exit                │
+    │ -O                  │ -O=FILE URL                                  │ log messages to FILE                                        │
+    │ --mirror            │ --mirror URL                                 │ mirror a website                                            │
+    │ -P                  │ -P=PATH URL                                  │ specify path to save downloaded resource                    │
+    │ --rate-limit=NS     │ --rate-limit=NS URL                          │ set speed limit, N is a number, S is either (k or M)        │
+    │ -i                  │ -i=FILE                                      │ allow download of resource by reading links stored in a file│
+    └─────────────────────┴──────────────────────────────────────────────┴─────────────────────────────────────────────────────────────┘
 
->>>>>>> dd784138
-Usage: ./wget [OPTION] [URL]
-
-or 
-
-go run  .  [OPTION] [URL]
-
-Supported options as of version 1.1.0:
-
-FLAG:				 USAGE:						EXPLANATION:
-
---help				 ******						print this manual
--B 	  		        -B URL					        allow download in the background after startup
--v 			        ******					        display the current version of wget and exit
--O   				-O=FILE	 URL					log messages to FILE
---mirror  			--mirror URL					mirror a website
--P			        -P=PATH  URL				        specify path to save downloaded resource
---rate-limit=NS									set speed limit, N is a number, S is either (k or M)
--i  				-i=FILE						allow download of resource by reading links stored in a file
-
-
-bug reports, questions, issues to
-
-https://github.com/rayjonesjay
-https://github.com/Wambita/
-https://learn.zone01kisumu.ke/git/najwang
-https://learn.zone01kisumu.ke/git/wyonyango
-`
-
-	Version = "1.1.0"
-)+    Bug reports, questions, issues to:
+    - https://github.com/rayjonesjay
+    - https://github.com/Wambita
+    - https://github.com/WycliffeAlphus
+    - https://github.com/nanyona
+	
+    Ouote By Maya Angelou - "Nothing will work unless you do"
+    `
+	man = strings.TrimLeft(man, "\n")
+	return man
+}