// download package contains functionalites for downloading a file, and also downloading and saving to a specified file name
package download

import (
	"fmt"
	"io"
	"net/http"
	"net/url"
	"os"
	"strings"

	"wget/types"
)

// RenamingFile function accepts url and filename as arguments and saves downloaded file using the provided name
func ToFile(url, filename string) error {
	response, err := http.Get(url)
	if err != nil {
		return fmt.Errorf("error downloading file: %v", err)
	}

	defer response.Body.Close()

	output, err := os.Create(filename)
	if err != nil {
		return fmt.Errorf("error creating file: %v", err)
	}

	defer output.Close()

	_, err = io.Copy(output, response.Body)
	if err != nil {
		return fmt.Errorf("error saving file: %v", err)
	}
	return nil
}

func DownloadUrl(url string) error {
	if !IsValidURL(url) {
		return fmt.Errorf("invalid-url")
	}

	Feedback(url)

	// get the filename
	files := strings.Split(url, "/")
	filePath := "./" + files[len(files)-1]

	// send http request
	response, err := http.Get(url)
	if err != nil {
		return fmt.Errorf("error fetching file: %v", err)
	}

	defer response.Body.Close()

	reqMessage := "sending request, awaiting response..."

	if response.StatusCode == http.StatusOK {

		fmt.Printf("\r"+reqMessage+" status %d OK\n", response.StatusCode)
		err = nil

	} else if response.StatusCode == http.StatusNotFound {

		fmt.Printf(reqMessage+" %d: Not Found\n", response.StatusCode)
		return err
	}

	file, err := os.Create(filePath)
	if err != nil {
		return fmt.Errorf("error creating file: %v", err)
	}
	defer file.Close()

	contentLength, err := io.Copy(file, response.Body)
	roundOfSize := RoundOfSizeOfData(contentLength)
	fmt.Printf("content size: %d %s\n", contentLength, roundOfSize)
	if err != nil {
		return fmt.Errorf("error saving file: %v", err)
	}

	fmt.Printf("saving file to %s\n", file.Name())
	// time.Sleep(12 * time.Second)
	fmt.Printf("finished at %s\n", GetCurrentTime())
	return nil
}

// IsValidURL checks if the given string is a valid URL
func IsValidURL(urlStr string) bool {
	parsedURL, err := url.ParseRequestURI(urlStr)
	if err != nil {
		return false
	}

<<<<<<< HEAD
	// Ensure the URL is absolute and has a valid scheme (http or https)
	if !parsedURL.IsAbs() || (parsedURL.Scheme != "http" && parsedURL.Scheme != "https") {
=======
	// Check if the scheme is http or https
	if !parsedURL.IsAbs() || (parsedURL.Scheme != "http" && parsedURL.Scheme != "https") {
		return false
	}

	// Check if the host is not empty
	if parsedURL.Host == "" {
>>>>>>> e200f2ee
		return false
	}

	// Ensure the host is not empty, and doesn't start with a dot or hyphen
	if strings.HasPrefix(parsedURL.Host, ".") || strings.HasPrefix(parsedURL.Host, "-") || parsedURL.Host == "" {
		return false
	}

	// Check that the host contains at least one dot (valid domain format)g
	if !strings.Contains(parsedURL.Host, ".") {
		return false
	}

	return true
}

// RoundOfSizeData converts dataInBytes (size of file downloaded) in bytes to the nearest size
func RoundOfSizeOfData(dataInBytes int64) string {
	var size float64
	var unit string

	if dataInBytes >= types.KB {
		size = float64(dataInBytes) / types.MB
		unit = "MB"
	} else {
		size = float64(dataInBytes)
		unit = "KB"
	}

	return fmt.Sprintf("%.2f%s", size, unit)
}<|MERGE_RESOLUTION|>--- conflicted
+++ resolved
@@ -93,18 +93,8 @@
 		return false
 	}
 
-<<<<<<< HEAD
-	// Ensure the URL is absolute and has a valid scheme (http or https)
-	if !parsedURL.IsAbs() || (parsedURL.Scheme != "http" && parsedURL.Scheme != "https") {
-=======
 	// Check if the scheme is http or https
 	if !parsedURL.IsAbs() || (parsedURL.Scheme != "http" && parsedURL.Scheme != "https") {
-		return false
-	}
-
-	// Check if the host is not empty
-	if parsedURL.Host == "" {
->>>>>>> e200f2ee
 		return false
 	}
 
