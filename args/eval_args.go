// Package args package deals with detecting arguments and evaluating the arguments
// and parsing them to the intended functions.
package args

import (
	"bufio"
	"fmt"
	"os"
	"regexp"
	"strconv"
	"strings"
	"unicode"
<<<<<<< HEAD
	"wget/errorss"
=======
	"wget/ctx"
	"wget/fileio"
>>>>>>> b82ad01d
	"wget/help"
	"wget/xerr"
	"wget/xurl"
)

// DownloadContext builds and returns the download context,
// as defined by (parsing and evaluating) the commandline arguments.
func DownloadContext(arguments []string) (Arguments ctx.Context) {
	for _, arg := range arguments {
		switch {
		case IsHelpFlag(arg):
			xerr.WriteError(help.UsageMessage, 0, true)

		case IsBackgroundFlag(arg):
			Arguments.BackgroundMode = true

		case strings.HasPrefix(arg, "-P="):
			isParsed, path := IsPathFlag(arg)
			if isParsed {
				Arguments.SavePath = path
			}

		case strings.HasPrefix(arg, "-i="):
			isParsed, path := InputFile(arg)
			if isParsed {
				Arguments.InputFile = path
				slice, err := ReadUrlFromFile(path)
				if err != nil {
					xerr.WriteError(err, 2, false)
				}
				Arguments.Links = append(Arguments.Links, slice...)
			}

		case arg == "--mirror":
			Arguments.Mirror = true

		case IsConvertLinksOn(arg):
			Arguments.ConvertLinks = true

		case strings.HasPrefix(arg, "-O="):
			if ok, file := IsOutputFlag(arg); ok && file != "" {
				Arguments.OutputFile = file
			}

		case strings.HasPrefix(arg, "--rate-limit="):
			Arguments.RateLimit = strings.TrimPrefix(arg, "--rate-limit=")
			Arguments.RateLimitValue = toBytes(Arguments.RateLimit)

		case strings.HasPrefix(arg, "-R="):
			rejects := strings.Split(strings.TrimPrefix(arg, "-R="), ",")
			Arguments.Rejects = append(Arguments.Rejects, rejects...)

		case strings.HasPrefix(arg, "--reject="):
			rejects := strings.Split(strings.TrimPrefix(arg, "--reject="), ",")
			Arguments.Rejects = append(Arguments.Rejects, rejects...)

		case strings.HasPrefix(arg, "-X="):
			excludes := strings.Split(strings.TrimPrefix(arg, "-X="), ",")
			Arguments.Exclude = append(Arguments.Exclude, excludes...)

		case strings.HasPrefix(arg, "--exclude="):
			excludes := strings.Split(strings.TrimPrefix(arg, "--exclude="), ",")
			Arguments.Exclude = append(Arguments.Exclude, excludes...)

		default:
			isValid, err := xurl.IsValidURL(arg)
			if err != nil {
				xerr.WriteError(err, 1, true)
			}
			if isValid {
				Arguments.Links = append(Arguments.Links, arg)
			}
		}
	}
	return
}

// toBytes converts a rateLimit in string format to bytes, if no suffix is supplied then the value is considered in bytes
// the only suffixes allowed are (k == kilobytes) and (M == megabytes)
// example when user passes: 20k toBytes returns 20000
// example when user passes: 20M toBytes returns 20000000
func toBytes(rateLimit string) (rateLimitBytes int64) {
	// 1k == 1000 bytes
	// 1M == 1_000_000 bytes
<<<<<<< HEAD

=======
>>>>>>> b82ad01d
	index := func(rateLimit []rune) int {
		for i := len(rateLimit) - 1; i >= 0; i-- {
			ch := rateLimit[i]
			if unicode.IsDigit(ch) {
				return i
			}
		}
		return -1
	}
	indx := index([]rune(rateLimit))
	size, suffix := rateLimit[:indx+1], rateLimit[indx:]
	if suffix != "M" && suffix != "k" {
		fmt.Printf("Failed to convert size rate limit %s defaulting to 0\n", rateLimit)
		return 0
	}
	sizeN, err := strconv.Atoi(size)
	if err != nil {
		fmt.Printf("Failed to convert size rate limit %s defaulting to 0\n", rateLimit)
		return 0
	}
<<<<<<< HEAD

=======
>>>>>>> b82ad01d
	if suffix == "k" {
		return int64(sizeN * 1000)
	} else if suffix == "M" {
		return int64(sizeN * 1000)
	}
	return int64(sizeN)
}

// ReadUrlFromFile opens fpath to read the contents of the file (urls) and returns a slice of the urls
func ReadUrlFromFile(fpath string) (links []string, err error) {
	fd, err := os.Open(fpath)
	if err != nil {
		return nil, err
	}
	defer fileio.Close(fd)

	scanner := bufio.NewScanner(fd)
	for scanner.Scan() {
		link := strings.TrimSpace(scanner.Text())
		ok, err := xurl.IsValidURL(link)
		if err != nil {
			xerr.WriteError(err, 1, true)
		}
		if ok {
			links = append(links, link)
		}
	}
	return links, nil
}

// IsOutputFlag checks if -O=<filename> flag has been parsed with a valid filename and returns true
// and filename if successful else  returns false and empty string
func IsOutputFlag(arg string) (bool, string) {
	if strings.HasPrefix(arg, "-O=") {
		filename := strings.TrimSpace(strings.TrimPrefix(arg, "-O="))
		if filename == "" || filename == "-" || filename == ".." || filename == "." || strings.HasPrefix(
			filename, "/",
		) {
			return false, ""
		} else {
			return true, filename
		}
	}
	return false, ""
}

// IsConvertLinksOn checks if --convert-links argument is parsed, in order to determine whether
// the links will be converted for local viewing
func IsConvertLinksOn(arg string) bool {
	return strings.HasPrefix(arg, "--") && strings.Contains(arg, "convert-links")
}

// InputFile recognizes if -i=<filename> has been parsed together with a valid filename that exist
// if it does not exist or is empty returns false and empty string
func InputFile(s string) (bool, string) {
	pattern := `^(-i=)(.+)`
	re := regexp.MustCompile(pattern)
	if re.MatchString(s) {
		matches := re.FindStringSubmatch(s)
		filename := matches[2]
		if filename == "." || filename == ".." || strings.HasPrefix(filename, "/") {
			return false, ""
		}
		return true, filename
	}
	return false, ""
}

// IsPathFlag returns true if -P flag has been used and a valid path has been specified
func IsPathFlag(s string) (bool, string) {
	pattern := `^-P=(.+)`
	re := regexp.MustCompile(pattern)
	matches := re.FindStringSubmatch(s)
	if matches == nil {
		return false, ""
	}
	if matches[1] == "." || matches[1] == ".." {
		xerr.WriteError(fmt.Sprintf("%v %s\n", xerr.ErrWrongPath, matches[1]), 1, true)
	}
	return true, matches[1]
}

// IsBackgroundFlag returns true if -B has been parsed in the command line,else false
func IsBackgroundFlag(s string) bool {
	s = strings.ToUpper(s)
	pattern := `^-B`
	re := regexp.MustCompile(pattern)
	return re.MatchString(s)
}

// IsHelpFlag detects if any of the flags parsed has the --help
// format which displays how to use the program.
func IsHelpFlag(argument string) bool {
	argument = strings.ToLower(strings.TrimSpace(argument))

	helpPattern := `^--help$`

	re := regexp.MustCompile(helpPattern)

	return re.MatchString(argument)
}<|MERGE_RESOLUTION|>--- conflicted
+++ resolved
@@ -10,12 +10,8 @@
 	"strconv"
 	"strings"
 	"unicode"
-<<<<<<< HEAD
-	"wget/errorss"
-=======
 	"wget/ctx"
 	"wget/fileio"
->>>>>>> b82ad01d
 	"wget/help"
 	"wget/xerr"
 	"wget/xurl"
@@ -100,10 +96,6 @@
 func toBytes(rateLimit string) (rateLimitBytes int64) {
 	// 1k == 1000 bytes
 	// 1M == 1_000_000 bytes
-<<<<<<< HEAD
-
-=======
->>>>>>> b82ad01d
 	index := func(rateLimit []rune) int {
 		for i := len(rateLimit) - 1; i >= 0; i-- {
 			ch := rateLimit[i]
@@ -124,10 +116,6 @@
 		fmt.Printf("Failed to convert size rate limit %s defaulting to 0\n", rateLimit)
 		return 0
 	}
-<<<<<<< HEAD
-
-=======
->>>>>>> b82ad01d
 	if suffix == "k" {
 		return int64(sizeN * 1000)
 	} else if suffix == "M" {
