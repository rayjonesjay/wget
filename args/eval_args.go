// Package args package deals with detecting arguments and evaluating the arguments
// and parsing them to the intended functions.
package args

import (
	"bufio"
	"fmt"
	"os"
	"regexp"
	"strconv"
	"strings"
	"unicode"

	"wget/ctx"
	"wget/fileio"
	"wget/help"
	"wget/xerr"
	"wget/xurl"
)

// DownloadContext builds and returns the download context,
// as defined by (parsing and evaluating) the commandline arguments.
func DownloadContext(arguments []string) (Arguments ctx.Context) {
	for _, arg := range arguments {

		switch {
		case arg == "--help":
			xerr.WriteError(help.Manual, 0, true)

		case arg == "-B":
			Arguments.BackgroundMode = true

		case strings.HasPrefix(arg, "-P="):
			isParsed, path := IsPathFlag(arg)
			if isParsed {
				Arguments.SavePath = path
			}

		case strings.HasPrefix(arg, "-i="):
			isParsed, path := InputFile(arg)
			if isParsed {
				Arguments.InputFile = path
				slice, err := ReadUrlFromFile(path)

				if err != nil {
					xerr.WriteError(err, 2, false)
				}

				// if we read the file and find no urls(empty file)
				if len(slice) == 0 {
					xerr.WriteError(fmt.Sprintf("No URLs found in %v", path), 2, false)
				}
				Arguments.Links = append(Arguments.Links, slice...)
			}

		case arg == "--mirror":
			Arguments.Mirror = true

		case arg == "--convert-links":
			Arguments.ConvertLinks = true

		case strings.HasPrefix(arg, "-O="):
			if ok, file := IsOutputFlag(arg); ok && file != "" {
				Arguments.OutputFile = file
			}

		case strings.HasPrefix(arg, "--rate-limit="):
			Arguments.RateLimit = strings.TrimPrefix(arg, "--rate-limit=")
			Arguments.RateLimitValue = toBytes(Arguments.RateLimit)

		case strings.HasPrefix(arg, "-R="):
			rejects := strings.Split(strings.TrimPrefix(arg, "-R="), ",")
			Arguments.Rejects = append(Arguments.Rejects, rejects...)

		case strings.HasPrefix(arg, "--reject="):
			rejects := strings.Split(strings.TrimPrefix(arg, "--reject="), ",")
			Arguments.Rejects = append(Arguments.Rejects, rejects...)

		case strings.HasPrefix(arg, "-X="):
			excludes := strings.Split(strings.TrimPrefix(arg, "-X="), ",")
			Arguments.Exclude = append(Arguments.Exclude, excludes...)

		case strings.HasPrefix(arg, "--exclude="):
			excludes := strings.Split(strings.TrimPrefix(arg, "--exclude="), ",")
			Arguments.Exclude = append(Arguments.Exclude, excludes...)

		default:
<<<<<<< HEAD
			args, isValid, err := xurl.IsValidURL(arg)
			if err != nil {
				xerr.WriteError(err, 1, true)
			}
			if isValid {
				Arguments.Links = append(Arguments.Links, args)
			}
=======
			Arguments.Links = append(Arguments.Links, arg)
>>>>>>> e1701477
		}
	}
	return
}

// toBytes converts a rateLimit in string format to bytes, if no suffix is supplied then the value is considered in bytes
// the only suffixes allowed are (k == kilobytes) and (M == megabytes)
// example when user passes: 20k toBytes returns 20000
// example when user passes: 20M toBytes returns 20000000
func toBytes(rateLimit string) (rateLimitBytes int64) {
	// 1k == 1000 bytes
	// 1M == 1_000_000 bytes

	index := func(rateLimit []rune) int {
		for i := len(rateLimit) - 1; i >= 0; i-- {
			ch := rateLimit[i]
			if unicode.IsDigit(ch) {
				return i
			}
		}
		return -1
	}
	indx := index([]rune(rateLimit))
	size, suffix := rateLimit[:indx+1], rateLimit[indx+1:]

	sizeN, err := strconv.Atoi(size)
	if err != nil {
		fmt.Printf("Failed to convert size rate limit %s defaulting to 0\n", rateLimit)
		return 0
	}

	fmt.Println(suffix, sizeN)
	if suffix == "k" {
		return int64(sizeN * 1000)
	} else if suffix == "M" {
		return int64(sizeN * 1000000)
	} else if suffix != "M" && suffix != "k" {
		fmt.Printf("Failed to convert size rate limit %s defaulting to 0\n", rateLimit)
		return 0
	}
	return int64(sizeN)
}

// ReadUrlFromFile opens fpath to read the contents of the file (urls) and returns a slice of the urls
func ReadUrlFromFile(fpath string) (links []string, err error) {
	fd, err := os.Open(fpath)
	if err != nil {
		return nil, err
	}
	defer fileio.Close(fd)

	scanner := bufio.NewScanner(fd)
	for scanner.Scan() {
		link := strings.TrimSpace(scanner.Text())
		lnk, ok, err := xurl.IsValidURL(link)
		if err != nil {
			xerr.WriteError(err, 1, true)
		}
		if ok {
			links = append(links, lnk)
		}
	}
	return links, nil
}

// IsOutputFlag checks if -O=<filename> flag has been parsed with a valid filename and returns true
// and filename if successful else  returns false and empty string
func IsOutputFlag(arg string) (bool, string) {
	if strings.HasPrefix(arg, "-O=") {
		filename := strings.TrimSpace(strings.TrimPrefix(arg, "-O="))
		if filename == "" || filename == "-" || filename == ".." || filename == "." || strings.HasPrefix(
			filename, "/",
		) {
			return false, ""
		} else {
			return true, filename
		}
	}
	return false, ""
}

// InputFile recognizes if -i=<filename> has been parsed together with a valid filename that exist
// if it does not exist or is empty returns false and empty string
func InputFile(s string) (bool, string) {
	pattern := `^(-i=)(.+)`
	re := regexp.MustCompile(pattern)
	if re.MatchString(s) {
		matches := re.FindStringSubmatch(s)
		filename := matches[2]
		if filename == "." || filename == ".." || strings.HasPrefix(filename, "/") {
			return false, ""
		}
		return true, filename
	}
	return false, ""
}

// IsPathFlag returns true if -P flag has been used and a valid path has been specified
func IsPathFlag(s string) (bool, string) {
	pattern := `^-P=(.+)`
	re := regexp.MustCompile(pattern)
	matches := re.FindStringSubmatch(s)
	if matches == nil {
		return false, ""
	}
	if matches[1] == "." || matches[1] == ".." {
		xerr.WriteError(fmt.Sprintf("%v %s\n", xerr.ErrWrongPath, matches[1]), 1, true)
	}
	return true, matches[1]
}

// IsHelpFlag checks whether an argument passed through the command line is --help, for displaying the help manual
func IsHelpFlag(s string) bool {
	pat := `^--help$`
	re := regexp.MustCompile(pat)
	return re.MatchString(s)
}<|MERGE_RESOLUTION|>--- conflicted
+++ resolved
@@ -10,6 +10,7 @@
 	"strconv"
 	"strings"
 	"unicode"
+	rawUrl = "https://" + parts[0]
 
 	"wget/ctx"
 	"wget/fileio"
@@ -85,17 +86,7 @@
 			Arguments.Exclude = append(Arguments.Exclude, excludes...)
 
 		default:
-<<<<<<< HEAD
-			args, isValid, err := xurl.IsValidURL(arg)
-			if err != nil {
-				xerr.WriteError(err, 1, true)
-			}
-			if isValid {
-				Arguments.Links = append(Arguments.Links, args)
-			}
-=======
 			Arguments.Links = append(Arguments.Links, arg)
->>>>>>> e1701477
 		}
 	}
 	return
