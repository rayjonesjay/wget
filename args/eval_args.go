--- conflicted
+++ resolved
@@ -131,16 +131,13 @@
 			}
 		}
 	}
-<<<<<<< HEAD
 
 	// if no links have been supplied through the command line then our program is useless - exit
 	if len(Arguments.Links) == 0 {
 		xerr.WriteError(help.UsageMessage, 1, true)
 	}
 
-=======
 	fmt.Printf("%#v\n", Arguments)
->>>>>>> b7e1f3d8
 	return
 }
 
